/*---------------------------------------------------------------------------------------------
 *  Copyright (c) Microsoft Corporation. All rights reserved.
 *  Licensed under the MIT License. See License.txt in the project root for license information.
 *--------------------------------------------------------------------------------------------*/
'use strict';

import * as Types from 'vs/base/common/types';
import { IJSONSchemaMap } from 'vs/base/common/jsonSchema';
import * as Objects from 'vs/base/common/objects';
import { UriComponents } from 'vs/base/common/uri';

import { IExtensionDescription } from 'vs/workbench/services/extensions/common/extensions';
import { ProblemMatcher } from 'vs/workbench/parts/tasks/common/problemMatcher';
import { IWorkspaceFolder } from 'vs/platform/workspace/common/workspace';

export enum ShellQuoting {
	/**
	 * Use character escaping.
	 */
	Escape = 1,

	/**
	 * Use strong quoting
	 */
	Strong = 2,

	/**
	 * Use weak quoting.
	 */
	Weak = 3,
}

export namespace ShellQuoting {
	export function from(this: void, value: string): ShellQuoting {
		if (!value) {
			return ShellQuoting.Strong;
		}
		switch (value.toLowerCase()) {
			case 'escape':
				return ShellQuoting.Escape;
			case 'strong':
				return ShellQuoting.Strong;
			case 'weak':
				return ShellQuoting.Weak;
			default:
				return ShellQuoting.Strong;
		}
	}
}

export interface ShellQuotingOptions {
	/**
	 * The character used to do character escaping.
	 */
	escape?: string | {
		escapeChar: string;
		charsToEscape: string;
	};

	/**
	 * The character used for string quoting.
	 */
	strong?: string;

	/**
	 * The character used for weak quoting.
	 */
	weak?: string;
}

export interface ShellConfiguration {
	/**
	 * The shell executable.
	 */
	executable?: string;

	/**
	 * The arguments to be passed to the shell executable.
	 */
	args?: string[];

	/**
	 * Which kind of quotes the shell supports.
	 */
	quoting?: ShellQuotingOptions;
}

export interface CommandOptions {

	/**
	 * The shell to use if the task is a shell command.
	 */
	shell?: ShellConfiguration;

	/**
	 * The current working directory of the executed program or shell.
	 * If omitted VSCode's current workspace root is used.
	 */
	cwd?: string;

	/**
	 * The environment of the executed program or shell. If omitted
	 * the parent process' environment is used.
	 */
	env?: { [key: string]: string; };
}

export enum RevealKind {
	/**
	 * Always brings the terminal to front if the task is executed.
	 */
	Always = 1,

	/**
	 * Only brings the terminal to front if a problem is detected executing the task
	 * (e.g. the task couldn't be started because).
	 */
	Silent = 2,

	/**
	 * The terminal never comes to front when the task is executed.
	 */
	Never = 3
}

export namespace RevealKind {
	export function fromString(this: void, value: string): RevealKind {
		switch (value.toLowerCase()) {
			case 'always':
				return RevealKind.Always;
			case 'silent':
				return RevealKind.Silent;
			case 'never':
				return RevealKind.Never;
			default:
				return RevealKind.Always;
		}
	}
}

export enum PanelKind {

	/**
	 * Shares a panel with other tasks. This is the default.
	 */
	Shared = 1,

	/**
	 * Uses a dedicated panel for this tasks. The panel is not
	 * shared with other tasks.
	 */
	Dedicated = 2,

	/**
	 * Creates a new panel whenever this task is executed.
	 */
	New = 3
}

export namespace PanelKind {
	export function fromString(value: string): PanelKind {
		switch (value.toLowerCase()) {
			case 'shared':
				return PanelKind.Shared;
			case 'dedicated':
				return PanelKind.Dedicated;
			case 'new':
				return PanelKind.New;
			default:
				return PanelKind.Shared;
		}
	}
}

export interface PresentationOptions {
	/**
	 * Controls whether the task output is reveal in the user interface.
	 * Defaults to `RevealKind.Always`.
	 */
	reveal: RevealKind;

	/**
	 * Controls whether the command associated with the task is echoed
	 * in the user interface.
	 */
	echo: boolean;

	/**
	 * Controls whether the panel showing the task output is taking focus.
	 */
	focus: boolean;

	/**
	 * Controls if the task panel is used for this task only (dedicated),
	 * shared between tasks (shared) or if a new panel is created on
	 * every task execution (new). Defaults to `TaskInstanceKind.Shared`
	 */
	panel: PanelKind;

	/**
	 * Controls whether to show the "Terminal will be reused by tasks, press any key to close it" message.
	 */
	showReuseMessage: boolean;
}

export enum RuntimeType {
	Shell = 1,
	Process = 2
}

export namespace RuntimeType {
	export function fromString(value: string): RuntimeType {
		switch (value.toLowerCase()) {
			case 'shell':
				return RuntimeType.Shell;
			case 'process':
				return RuntimeType.Process;
			default:
				return RuntimeType.Process;
		}
	}
}

export interface QuotedString {
	value: string;
	quoting: ShellQuoting;
}

export type CommandString = string | QuotedString;

export namespace CommandString {
	export function value(value: CommandString): string {
		if (Types.isString(value)) {
			return value;
		} else {
			return value.value;
		}
	}
}

export interface CommandConfiguration {

	/**
	 * The task type
	 */
	runtime: RuntimeType;

	/**
	 * The command to execute
	 */
	name: CommandString;

	/**
	 * Additional command options.
	 */
	options?: CommandOptions;

	/**
	 * Command arguments.
	 */
	args?: CommandString[];

	/**
	 * The task selector if needed.
	 */
	taskSelector?: string;

	/**
	 * Whether to suppress the task name when merging global args
	 *
	 */
	suppressTaskName?: boolean;

	/**
	 * Describes how the task is presented in the UI.
	 */
	presentation: PresentationOptions;
}

export namespace TaskGroup {
	export const Clean: 'clean' = 'clean';

	export const Build: 'build' = 'build';

	export const Rebuild: 'rebuild' = 'rebuild';

	export const Test: 'test' = 'test';

	export function is(value: string): value is string {
		return value === Clean || value === Build || value === Rebuild || value === Test;
	}
}

export type TaskGroup = 'clean' | 'build' | 'rebuild' | 'test';


export enum TaskScope {
	Global = 1,
	Workspace = 2,
	Folder = 3
}

export namespace TaskSourceKind {
	export const Workspace: 'workspace' = 'workspace';
	export const Extension: 'extension' = 'extension';
	export const InMemory: 'inMemory' = 'inMemory';
}

export interface TaskSourceConfigElement {
	workspaceFolder: IWorkspaceFolder;
	file: string;
	index: number;
	element: any;
}

export interface WorkspaceTaskSource {
	readonly kind: 'workspace';
	readonly label: string;
	readonly config: TaskSourceConfigElement;
	readonly customizes?: KeyedTaskIdentifier;
}

export interface ExtensionTaskSource {
	readonly kind: 'extension';
	readonly label: string;
	readonly extension: string;
	readonly scope: TaskScope;
	readonly workspaceFolder: IWorkspaceFolder | undefined;
}

export interface ExtensionTaskSourceTransfer {
	__workspaceFolder: UriComponents;
	__definition: { type: string;[name: string]: any };
}

export interface InMemoryTaskSource {
	readonly kind: 'inMemory';
	readonly label: string;
}

export type TaskSource = WorkspaceTaskSource | ExtensionTaskSource | InMemoryTaskSource;

export interface TaskIdentifier {
	type: string;
	[name: string]: any;
}

export interface KeyedTaskIdentifier extends TaskIdentifier {
	_key: string;
}

export interface TaskDependency {
	workspaceFolder: IWorkspaceFolder;
	task: string | KeyedTaskIdentifier;
}

export enum GroupType {
	default = 'default',
	user = 'user'
}

export interface ConfigurationProperties {

	/**
	 * The task's name
	 */
	name?: string;

	/**
	 * The task's name
	 */
	identifier?: string;

	/**
	 * the task's group;
	 */
	group?: string;

	/**
	 * The group type
	 */
	groupType?: GroupType;

	/**
	 * The presentation options
	 */
	presentation?: PresentationOptions;

	/**
	 * The command options;
	 */
	options?: CommandOptions;

	/**
	 * Whether the task is a background task or not.
	 */
	isBackground?: boolean;

	/**
	 * Whether the task should prompt on close for confirmation if running.
	 */
	promptOnClose?: boolean;

	/**
	 * The other tasks this task depends on.
	 */
	dependsOn?: TaskDependency[];

	/**
	 * The problem watchers to use for this task
	 */
	problemMatchers?: (string | ProblemMatcher)[];
}

export interface CommonTask {

	/**
	 * The task's internal id
	 */
	_id: string;

	/**
	 * The cached label.
	 */
	_label: string;

	type: string;
}

export interface CustomTask extends CommonTask, ConfigurationProperties {

	type: 'custom';

	/**
	 * Indicated the source of the task (e.g tasks.json or extension)
	 */
	_source: WorkspaceTaskSource;

	name: string;

	identifier: string;

	hasDefinedMatchers: boolean;

	/**
	 * The command configuration
	 */
	command: CommandConfiguration;
}

export namespace CustomTask {
	export function is(value: any): value is CustomTask {
		let candidate: CustomTask = value;
		return candidate && candidate.type === 'custom';
	}
	export function getDefinition(task: CustomTask): KeyedTaskIdentifier {
		let type: string;
		if (task.command !== void 0) {
			type = task.command.runtime === RuntimeType.Shell ? 'shell' : 'process';
		} else {
			type = '$composite';
		}
		let result: KeyedTaskIdentifier = {
			type,
			_key: task._id,
			id: task._id
		};
		return result;
	}
<<<<<<< HEAD
	export function customizes(task: CustomTask): TaskIdentifier {
=======
	export function customizes(task: CustomTask): KeyedTaskIdentifier {
>>>>>>> 8647b7c1
		if (task._source && task._source.customizes) {
			return task._source.customizes;
		}
		return undefined;
	}
}

export interface ConfiguringTask extends CommonTask, ConfigurationProperties {

	/**
	 * Indicated the source of the task (e.g tasks.json or extension)
	 */
	_source: WorkspaceTaskSource;

	configures: KeyedTaskIdentifier;
}

export namespace ConfiguringTask {
	export function is(value: any): value is ConfiguringTask {
		let candidate: ConfiguringTask = value;
		return candidate && candidate.configures && Types.isString(candidate.configures.type) && value.command === void 0;
	}
}

export interface ContributedTask extends CommonTask, ConfigurationProperties {

	/**
	 * Indicated the source of the task (e.g tasks.json or extension)
	 */
	_source: ExtensionTaskSource;

	defines: KeyedTaskIdentifier;

	hasDefinedMatchers: boolean;

	/**
	 * The command configuration
	 */
	command: CommandConfiguration;
}

export namespace ContributedTask {
	export function is(value: any): value is ContributedTask {
		let candidate: ContributedTask = value;
		return candidate && candidate.defines && Types.isString(candidate.defines.type) && candidate.command !== void 0;
	}
}

export interface InMemoryTask extends CommonTask, ConfigurationProperties {
	/**
	 * Indicated the source of the task (e.g tasks.json or extension)
	 */
	_source: InMemoryTaskSource;

	type: 'inMemory';

	identifier: string;
}

export namespace InMemoryTask {
	export function is(value: any): value is InMemoryTask {
		let candidate = value as InMemoryTask;
		return candidate && candidate._source && candidate._source.kind === TaskSourceKind.InMemory;
	}
}

export type Task = CustomTask | ContributedTask | InMemoryTask;

export namespace Task {
	export function getRecentlyUsedKey(task: Task): string | undefined {
		interface CustomKey {
			type: string;
			folder: string;
			id: string;
		}
		interface ContributedKey {
			type: string;
			scope: number;
			folder?: string;
			id: string;
		}
		if (InMemoryTask.is(task)) {
			return undefined;
		}
		if (CustomTask.is(task)) {
			let workspaceFolder = task._source.config.workspaceFolder;
			if (!workspaceFolder) {
				return undefined;
			}
			let key: CustomKey = { type: 'custom', folder: workspaceFolder.uri.toString(), id: task.identifier };
			return JSON.stringify(key);
		}
		if (ContributedTask.is(task)) {
			let key: ContributedKey = { type: 'contributed', scope: task._source.scope, id: task._id };
			if (task._source.scope === TaskScope.Folder && task._source.workspaceFolder) {
				key.folder = task._source.workspaceFolder.uri.toString();
			}
			return JSON.stringify(key);
		}
		return undefined;
	}

	export function getMapKey(task: Task): string {
		if (CustomTask.is(task)) {
			let workspaceFolder = task._source.config.workspaceFolder;
			return workspaceFolder ? `${workspaceFolder.uri.toString()}|${task._id}` : task._id;
		} else if (ContributedTask.is(task)) {
			let workspaceFolder = task._source.workspaceFolder;
			return workspaceFolder
				? `${task._source.scope.toString()}|${workspaceFolder.uri.toString()}|${task._id}`
				: `${task._source.scope.toString()}|${task._id}`;
		} else {
			return task._id;
		}
	}

	export function getWorkspaceFolder(task: Task): IWorkspaceFolder | undefined {
		if (CustomTask.is(task)) {
			return task._source.config.workspaceFolder;
		} else if (ContributedTask.is(task)) {
			return task._source.workspaceFolder;
		} else {
			return undefined;
		}
	}

	export function clone(task: Task): Task {
		return Objects.assign({}, task);
	}

	export function getTelemetryKind(task: Task): string {
		if (ContributedTask.is(task)) {
			return 'extension';
		} else if (CustomTask.is(task)) {
			if (task._source.customizes) {
				return 'workspace>extension';
			} else {
				return 'workspace';
			}
		} else if (InMemoryTask.is(task)) {
			return 'composite';
		} else {
			return 'unknown';
		}
	}

	export function matches(task: Task, key: string | KeyedTaskIdentifier, compareId: boolean = false): boolean {
		if (key === void 0) {
			return false;
		}
		if (Types.isString(key)) {
			return key === task._label || key === task.identifier || (compareId && key === task._id);
		}
		let identifier = Task.getTaskDefinition(task, true);
		return identifier !== void 0 && identifier._key === key._key;
	}

	export function getQualifiedLabel(task: Task): string {
		let workspaceFolder = getWorkspaceFolder(task);
		if (workspaceFolder) {
			return `${task._label} (${workspaceFolder.name})`;
		} else {
			return task._label;
		}
	}

	export function getTaskDefinition(task: Task, useSource: boolean = false): KeyedTaskIdentifier {
		if (ContributedTask.is(task)) {
			return task.defines;
		} else if (CustomTask.is(task)) {
			if (useSource && task._source.customizes !== void 0) {
				return task._source.customizes;
			} else {
				return CustomTask.getDefinition(task);
			}
		} else {
			return undefined;
		}
	}

	export function getTaskExecution(task: Task): TaskExecution {
		let result: TaskExecution = {
			id: task._id,
			task: task
		};
		return result;
	}
}

export interface TaskExecution {
	id: string;
	task: Task;
}

export enum ExecutionEngine {
	Process = 1,
	Terminal = 2
}

export namespace ExecutionEngine {
	export const _default: ExecutionEngine = ExecutionEngine.Terminal;
}

export enum JsonSchemaVersion {
	V0_1_0 = 1,
	V2_0_0 = 2
}

export interface TaskSet {
	tasks: Task[];
	extension?: IExtensionDescription;
}

export interface TaskDefinition {
	extensionId: string;
	taskType: string;
	required: string[];
	properties: IJSONSchemaMap;
}

export class TaskSorter {

	private _order: Map<string, number> = new Map();

	constructor(workspaceFolders: IWorkspaceFolder[]) {
		for (let i = 0; i < workspaceFolders.length; i++) {
			this._order.set(workspaceFolders[i].uri.toString(), i);
		}
	}

	public compare(a: Task, b: Task): number {
		let aw = Task.getWorkspaceFolder(a);
		let bw = Task.getWorkspaceFolder(b);
		if (aw && bw) {
			let ai = this._order.get(aw.uri.toString());
			ai = ai === void 0 ? 0 : ai + 1;
			let bi = this._order.get(bw.uri.toString());
			bi = bi === void 0 ? 0 : bi + 1;
			if (ai === bi) {
				return a._label.localeCompare(b._label);
			} else {
				return ai - bi;
			}
		} else if (!aw && bw) {
			return -1;
		} else if (aw && !bw) {
			return +1;
		} else {
			return 0;
		}
	}
}

export enum TaskEventKind {
	Start = 'start',
	ProcessStarted = 'processStarted',
	Active = 'active',
	Inactive = 'inactive',
	Changed = 'changed',
	Terminated = 'terminated',
	ProcessEnded = 'processEnded',
	End = 'end'
}


export enum TaskRunType {
	SingleRun = 'singleRun',
	Background = 'background'
}

export interface TaskEvent {
	kind: TaskEventKind;
	taskId?: string;
	taskName?: string;
	runType?: TaskRunType;
	group?: string;
	processId?: number;
	exitCode?: number;
	__task?: Task;
}

export namespace TaskEvent {
	export function create(kind: TaskEventKind.ProcessStarted, task: Task, processId: number): TaskEvent;
	export function create(kind: TaskEventKind.ProcessEnded, task: Task, exitCode: number): TaskEvent;
	export function create(kind: TaskEventKind.Start | TaskEventKind.Active | TaskEventKind.Inactive | TaskEventKind.Terminated | TaskEventKind.End, task: Task): TaskEvent;
	export function create(kind: TaskEventKind.Changed): TaskEvent;
	export function create(kind: TaskEventKind, task?: Task, processIdOrExitCode?: number): TaskEvent {
		if (task) {
			let result = {
				kind: kind,
				taskId: task._id,
				taskName: task.name,
				runType: task.isBackground ? TaskRunType.Background : TaskRunType.SingleRun,
				group: task.group,
				processId: undefined,
				exitCode: undefined,
				__task: task,
			};
			if (kind === TaskEventKind.ProcessStarted) {
				result.processId = processIdOrExitCode;
			} else if (kind === TaskEventKind.ProcessEnded) {
				result.exitCode = processIdOrExitCode;
			}
			return Object.freeze(result);
		} else {
			return Object.freeze({ kind: TaskEventKind.Changed });
		}
	}
}<|MERGE_RESOLUTION|>--- conflicted
+++ resolved
@@ -467,11 +467,7 @@
 		};
 		return result;
 	}
-<<<<<<< HEAD
-	export function customizes(task: CustomTask): TaskIdentifier {
-=======
 	export function customizes(task: CustomTask): KeyedTaskIdentifier {
->>>>>>> 8647b7c1
 		if (task._source && task._source.customizes) {
 			return task._source.customizes;
 		}
