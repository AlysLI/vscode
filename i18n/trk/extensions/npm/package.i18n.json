{
	"": [
		"--------------------------------------------------------------------------------------------",
		"Copyright (c) Microsoft Corporation. All rights reserved.",
		"Licensed under the MIT License. See License.txt in the project root for license information.",
		"--------------------------------------------------------------------------------------------",
		"Do not edit this file. It is machine generated."
	],
	"description": "Npm betikleri için görev desteği sağlayacak eklenti.",
	"displayName": "VSCode için npm desteği",
	"config.npm.autoDetect": "Npm betiklerinin otomatik olarak algılanıp algılanmayacağını denetler. Varsayılan olarak açıktır.",
	"config.npm.runSilent": "npm komutlarını `--silent`(sessiz) seçeneğiyle çalıştır.",
	"config.npm.packageManager": "Betikleri çalıştırmada kullanılacak paket yöneticisi.",
	"config.npm.exclude": "Otomatik betik algılamadan hariç tutulacak klasörler için glob desenlerini yapılandırın.",
<<<<<<< HEAD
=======
	"config.npm.enableScriptExplorer": "npm betikleri için gezgin görünümünü etkinleştir.",
	"config.npm.scriptExplorerAction": "Betik gezgininde kullanılan varsayılan tıklama eylemi: 'open' (aç) veya 'run' (çalıştır), varsayılan 'open'dır.",
>>>>>>> 8647b7c1
	"npm.parseError": "Npm görev algılama: {0} dosyası ayrıştırılamadı",
	"taskdef.script": "Özelleştirilecek npm betiği.",
	"view.name": "Npm Betikleri",
	"command.refresh": "Yenile",
	"command.run": "Çalıştır",
	"command.debug": "Hata Ayıkla",
<<<<<<< HEAD
	"command.openScript": "Aç"
=======
	"command.openScript": "Aç",
	"command.runInstall": "Kurulumu Çalıştır"
>>>>>>> 8647b7c1
}<|MERGE_RESOLUTION|>--- conflicted
+++ resolved
@@ -12,21 +12,15 @@
 	"config.npm.runSilent": "npm komutlarını `--silent`(sessiz) seçeneğiyle çalıştır.",
 	"config.npm.packageManager": "Betikleri çalıştırmada kullanılacak paket yöneticisi.",
 	"config.npm.exclude": "Otomatik betik algılamadan hariç tutulacak klasörler için glob desenlerini yapılandırın.",
-<<<<<<< HEAD
-=======
 	"config.npm.enableScriptExplorer": "npm betikleri için gezgin görünümünü etkinleştir.",
 	"config.npm.scriptExplorerAction": "Betik gezgininde kullanılan varsayılan tıklama eylemi: 'open' (aç) veya 'run' (çalıştır), varsayılan 'open'dır.",
->>>>>>> 8647b7c1
 	"npm.parseError": "Npm görev algılama: {0} dosyası ayrıştırılamadı",
 	"taskdef.script": "Özelleştirilecek npm betiği.",
+	"taskdef.path": "Betiği sağlayan package.json dosyasını içeren klasör yolu. Atlanabilir.",
 	"view.name": "Npm Betikleri",
 	"command.refresh": "Yenile",
 	"command.run": "Çalıştır",
 	"command.debug": "Hata Ayıkla",
-<<<<<<< HEAD
-	"command.openScript": "Aç"
-=======
 	"command.openScript": "Aç",
 	"command.runInstall": "Kurulumu Çalıştır"
->>>>>>> 8647b7c1
 }