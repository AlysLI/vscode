{
	"": [
		"--------------------------------------------------------------------------------------------",
		"Copyright (c) Microsoft Corporation. All rights reserved.",
		"Licensed under the MIT License. See License.txt in the project root for license information.",
		"--------------------------------------------------------------------------------------------",
		"Do not edit this file. It is machine generated."
	],
	"logPoint": "Точка журнала",
	"breakpoint": "Точка останова",
	"editBreakpoint": "Изменить {0}...",
	"enableBreakpoint": "Включить {0}",
	"removeBreakpoints": "Удалить точки останова",
<<<<<<< HEAD
	"removeLineBreakpoint": "Удалить точку останова из строки",
	"editBreakpoints": "Изменить точки останова",
	"editLineBrekapoint": "Изменить точку останова в строке",
	"enableDisableBreakpoints": "Включить или отключить точки останова",
	"disableBreakpointOnLine": "Отключить точку останова в строке",
=======
	"removeInlineBreakpointOnColumn": "Удалить внутреннюю точку останова в столбце {0}",
	"removeLineBreakpoint": "Удалить точку останова из строки",
	"editBreakpoints": "Изменить точки останова",
	"editInlineBreakpointOnColumn": "Изменить внутреннюю точку останова в столбце {0}",
	"editLineBrekapoint": "Изменить точку останова в строке",
	"enableDisableBreakpoints": "Включить или отключить точки останова",
	"disableInlineColumnBreakpoint": "Отключить внутреннюю точку останова в столбце {0} ",
	"disableBreakpointOnLine": "Отключить точку останова в строке",
	"enableBreakpoints": "Включить внутреннюю точку останова в столбце {0} ",
>>>>>>> 8647b7c1
	"enableBreakpointOnLine": "Включить точку останова в строке",
	"addBreakpoint": "Добавить точку останова",
	"addConditionalBreakpoint": "Добавить условную точку останова…",
	"addLogPoint": "Добавить точку журнала...",
	"breakpointHasCondition": "Этот {0} содержит {1}, который будет утерян при удалении. Попробуйте отключить {0} вместо удаления.",
<<<<<<< HEAD
=======
	"message": "сообщение",
>>>>>>> 8647b7c1
	"condition": "Условие",
	"cancel": "Отмена",
	"addConfiguration": "Добавить конфигурацию..."
}<|MERGE_RESOLUTION|>--- conflicted
+++ resolved
@@ -8,16 +8,11 @@
 	],
 	"logPoint": "Точка журнала",
 	"breakpoint": "Точка останова",
+	"removeBreakpoint": "Удалить {0}",
 	"editBreakpoint": "Изменить {0}...",
+	"disableBreakpoint": "Отключить {0}",
 	"enableBreakpoint": "Включить {0}",
 	"removeBreakpoints": "Удалить точки останова",
-<<<<<<< HEAD
-	"removeLineBreakpoint": "Удалить точку останова из строки",
-	"editBreakpoints": "Изменить точки останова",
-	"editLineBrekapoint": "Изменить точку останова в строке",
-	"enableDisableBreakpoints": "Включить или отключить точки останова",
-	"disableBreakpointOnLine": "Отключить точку останова в строке",
-=======
 	"removeInlineBreakpointOnColumn": "Удалить внутреннюю точку останова в столбце {0}",
 	"removeLineBreakpoint": "Удалить точку останова из строки",
 	"editBreakpoints": "Изменить точки останова",
@@ -27,17 +22,15 @@
 	"disableInlineColumnBreakpoint": "Отключить внутреннюю точку останова в столбце {0} ",
 	"disableBreakpointOnLine": "Отключить точку останова в строке",
 	"enableBreakpoints": "Включить внутреннюю точку останова в столбце {0} ",
->>>>>>> 8647b7c1
 	"enableBreakpointOnLine": "Включить точку останова в строке",
 	"addBreakpoint": "Добавить точку останова",
 	"addConditionalBreakpoint": "Добавить условную точку останова…",
 	"addLogPoint": "Добавить точку журнала...",
 	"breakpointHasCondition": "Этот {0} содержит {1}, который будет утерян при удалении. Попробуйте отключить {0} вместо удаления.",
-<<<<<<< HEAD
-=======
 	"message": "сообщение",
->>>>>>> 8647b7c1
 	"condition": "Условие",
+	"removeLogPoint": "Удалить {0}",
+	"disableLogPoint": "Отключить {0}",
 	"cancel": "Отмена",
 	"addConfiguration": "Добавить конфигурацию..."
 }